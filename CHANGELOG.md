<<<<<<< HEAD
# 3.0.0

- Support for node 16 removed
- Update dependencies
=======
# 2.0.1

- Publish only required files to NPM
>>>>>>> 5572c3b6

# 2.0.0

- Support for node 14 removed
- Update dependencies

# 1.0.0

- Initial release<|MERGE_RESOLUTION|>--- conflicted
+++ resolved
@@ -1,13 +1,11 @@
-<<<<<<< HEAD
 # 3.0.0
 
 - Support for node 16 removed
 - Update dependencies
-=======
+
 # 2.0.1
 
 - Publish only required files to NPM
->>>>>>> 5572c3b6
 
 # 2.0.0
 
